--- conflicted
+++ resolved
@@ -1,7 +1,3 @@
-<<<<<<< HEAD
-
-=======
->>>>>>> f17418b3
 import Ember from 'ember';
 
 const Config = Ember.Object.extend();
