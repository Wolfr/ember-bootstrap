--- conflicted
+++ resolved
@@ -3,10 +3,7 @@
     <li>{{#link-to "button"}}Buttons{{/link-to}}</li>
     <li>{{#link-to "dropdown"}}Dropdown{{/link-to}}</li>
     <li>{{#link-to "forms"}}Forms{{/link-to}}</li>
-<<<<<<< HEAD
-    <li>{{#link-to "modal"}}Modals{{/link-to}}</li>
-=======
     <li>{{#link-to "accordion"}}Accordion{{/link-to}}</li>
     <li>{{#link-to "collapse"}}Collapse{{/link-to}}</li>
->>>>>>> 25ec2913
+    <li>{{#link-to "modal"}}Modals{{/link-to}}</li>
 </ul>